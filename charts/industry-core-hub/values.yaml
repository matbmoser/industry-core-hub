###############################################################
# Eclipse Tractus-X - Industry Core Hub
#
# Copyright (c) 2025 Contributors to the Eclipse Foundation
#
# See the NOTICE file(s) distributed with this work for additional
# information regarding copyright ownership.
#
# This program and the accompanying materials are made available under the
# terms of the Apache License, Version 2.0 which is available at
# https://www.apache.org/licenses/LICENSE-2.0.
#
# Unless required by applicable law or agreed to in writing, software
# distributed under the License is distributed on an "AS IS" BASIS, WITHOUT
# WARRANTIES OR CONDITIONS OF ANY KIND, either express or implied. See the
# License for the specific language governing permissions and limitations
# under the License.
#
# SPDX-License-Identifier: Apache-2.0
###############################################################

# Default values for industry-core-hub.
# This is a YAML-formatted file.
# Declare variables to be passed into your templates.

nameOverride: ""
fullnameOverride: ""
replicaCount: 1

# -- Backend configuration
backend:
  enabled: true
  name: "industry-core-hub-backend"
  image:
    repository: "ichub-backend"
    pullPolicy: IfNotPresent
    # -- Overrides the image tag whose default is the chart appVersion
    tag: ""
    # -- Existing image pull secret to use to [obtain the container image from private registries](https://kubernetes.io/docs/concepts/containers/images/#using-a-private-registry)
    pullSecrets: []

  service:
    # -- [Service type](https://kubernetes.io/docs/concepts/services-networking/service/#publishing-services-service-types) to expose the running application on a set of Pods as a network service
    type: ClusterIP
<<<<<<< HEAD
    port: 80
    targetPort: 8000
  
  # -- Backend configuration, changes to these values will be reflected in the configuration.yml file.
  configuration:
    authorization:
      enabled: true
      apiKey:
        key: "X-Api-Key"
        value: "<<example>>"
    # -- Database connection config; database connection settings are inferred from postgresql or externalDatabase sections.
    database:
      echo: true
  
=======
    portService: 8000
    portContainer: 8000

>>>>>>> 2afacaba
  podAnnotations: {}

  podLabels: {}

  healthChecks:
    startup:
      enabled: false
      path: "/"
    liveness:
      enabled: false
      path: "/"
    readiness:
      enabled: false
      path: "/"

  # -- ingress declaration to expose the industry-core-hub-backend service
  ingress:
    enabled: false
    className: "nginx"
    ## Optional annotations when using the nginx ingress class
    # annotations:
    #   nginx.ingress.kubernetes.io/rewrite-target: "/$1"
    #   nginx.ingress.kubernetes.io/use-regex: "true"
    #   nginx.ingress.kubernetes.io/enable-cors: "true"
    #   # -- Provide CORS allowed origin.
    #   nginx.ingress.kubernetes.io/cors-allow-origin: "https://*.example.org"
    # -- Ingress TLS configuration
    tls: []
      # # -- Provide tls secret.
      # - secretName: ""
      #   # -- Provide host for tls secret.
      #   hosts:
      #     - ""
    hosts:
      - host: ""
        paths:
          - path: /
            pathType: ImplementationSpecific
            backend:
              service: "backend"
              port: 8000

  # -- The [pod security context](https://kubernetes.io/docs/tasks/configure-pod-container/security-context/#set-the-security-context-for-a-pod) defines privilege and access control settings for a Pod within the deployment
  podSecurityContext:
    seccompProfile:
      # -- Restrict a Container's Syscalls with seccomp
      type: RuntimeDefault
    # -- Runs all processes within a pod with a special uid
    runAsUser: 1000
    # -- Processes within a pod will belong to this guid
    runAsGroup: 3000
    # -- The owner for volumes and any files created within volumes will belong to this guid
    fsGroup: 3000

   # The [container security context](https://kubernetes.io/docs/tasks/configure-pod-container/security-context/#set-the-security-context-for-a-container) defines privilege and access control settings for a Container within a pod
  securityContext:
    capabilities:
      # -- Specifies which capabilities to drop to reduce syscall attack surface
      drop:
        - ALL
      # -- Specifies which capabilities to add to issue specialized syscalls
      add: []
    # -- Whether the root filesystem is mounted in read-only mode
    readOnlyRootFilesystem: true
    # -- Controls [Privilege Escalation](https://kubernetes.io/docs/concepts/security/pod-security-policy/#privilege-escalation) enabling setuid binaries changing the effective user ID
    allowPrivilegeEscalation: false
    # -- Requires the container to run without root privileges
    runAsNonRoot: true
    # -- The container's process will run with the specified uid
    runAsUser: 10000
    # -- The owner for volumes and any files created within volumes will belong to this guid
    runAsGroup: 10001
<<<<<<< HEAD
  
  # -- specifies volume mounts for the backend deployment
  volumeMounts:
    - name: data-volume
      mountPath: /dataspace-sdk/data
    - name: logs-volume
      mountPath: /dataspace-sdk/logs
    - name: backend-config-configmap
      mountPath: /tmp/config/
    - name: tmp
      mountPath: /tmp
=======

  # -- specifies additional volume mounts for the backend deployment
  additionalVolumeMounts: []
>>>>>>> 2afacaba

  # -- additional volume claims for the containers
  additionalVolumes: []

  # -- Persistance configuration for the backend
  persistence:
    # -- Create a PVC to persist storage (if disabled, data and logs will not be persisted)
    enabled: true
    data:
      # -- Enable data persistence
      enabled: true
      # -- Storage size for data
      size: 1Gi
      # -- Access mode for data volume
      accessMode: ReadWriteOnce
      # -- Storage class for data volume
      storageClass: "standard"
    logs:
      # -- Enable logs persistence
      enabled: true
      # -- Storage size for logs
      size: 1Gi
      # -- Access mode for logs volume
      accessMode: ReadWriteOnce
      # -- Storage class for logs volume
      storageClass: "standard"

  # @url: https://cloud.google.com/blog/products/containers-kubernetes/kubernetes-best-practices-resource-requests-and-limits
  resources:
    limits:
      cpu: 500m
      memory: 512Mi
      ephemeral-storage: "2Gi"
    requests:
      cpu: 250m
      memory: 512Mi
      ephemeral-storage: "2Gi"

frontend:
  enabled: true
  name: "industry-core-hub-frontend"
  image:
    repository: "ichub-frontend"
    pullPolicy: IfNotPresent
    # -- Overrides the image tag whose default is the chart appVersion
    tag: ""
    # -- Existing image pull secret to use to [obtain the container image from private registries](https://kubernetes.io/docs/concepts/containers/images/#using-a-private-registry)
    pullSecrets: []
  env:
    # -- industry-core-hub backend base URL
    ichubBackendUrl: ""

  service:
    # -- [Service type](https://kubernetes.io/docs/concepts/services-networking/service/#publishing-services-service-types) to expose the running application on a set of Pods as a network service
    type: ClusterIP
    portService: 8080
    portContainer: 8080

  podAnnotations: {}

  podLabels: {}

  healthChecks:
    startup:
      enabled: true
      path: "/"
    liveness:
      enabled: true
      path: "/"
    readiness:
      enabled: true
      path: "/"

  # -- ingress declaration to expose the industry-core-hub-backend service
  ingress:
    enabled: false
    className: "nginx"
    ## Optional annotations when using the nginx ingress class
    # annotations:
    #   nginx.ingress.kubernetes.io/rewrite-target: "/$1"
    #   nginx.ingress.kubernetes.io/use-regex: "true"
    #   nginx.ingress.kubernetes.io/enable-cors: "true"
    #   # -- Provide CORS allowed origin.
    #   nginx.ingress.kubernetes.io/cors-allow-origin: "https://*.example.org"
    # -- Ingress TLS configuration
    tls: []
      # # -- Provide tls secret.
      # - secretName: ""
      #   # -- Provide host for tls secret.
      #   hosts:
      #     - ""
    hosts:
      - host: ""
        paths:
          - path: /
            pathType: ImplementationSpecific
            backend:
              service: "frontend"
              port: 8080

  # -- The [pod security context](https://kubernetes.io/docs/tasks/configure-pod-container/security-context/#set-the-security-context-for-a-pod) defines privilege and access control settings for a Pod within the deployment
  podSecurityContext:
    seccompProfile:
      # -- Restrict a Container's Syscalls with seccomp
      type: RuntimeDefault
    # -- Runs all processes within a pod with a special uid
    runAsUser: 1000
    # -- Processes within a pod will belong to this guid
    runAsGroup: 3000
    # -- The owner for volumes and any files created within volumes will belong to this guid
    fsGroup: 3000

   # The [container security context](https://kubernetes.io/docs/tasks/configure-pod-container/security-context/#set-the-security-context-for-a-container) defines privilege and access control settings for a Container within a pod
  securityContext:
    capabilities:
      # -- Specifies which capabilities to drop to reduce syscall attack surface
      drop:
        - ALL
      # -- Specifies which capabilities to add to issue specialized syscalls
      add: []
    # -- Whether the root filesystem is mounted in read-only mode
    readOnlyRootFilesystem: true
    # -- Controls [Privilege Escalation](https://kubernetes.io/docs/concepts/security/pod-security-policy/#privilege-escalation) enabling setuid binaries changing the effective user ID
    allowPrivilegeEscalation: false
    # -- Requires the container to run without root privileges
    runAsNonRoot: true
    # -- The container's process will run with the specified uid
    runAsUser: 10000
    # -- The owner for volumes and any files created within volumes will belong to this guid
    runAsGroup: 10001
<<<<<<< HEAD
  
  # -- specifies volume mounts for the frontend deployment
  volumeMounts:
    - name: tmp
      mountPath: /tmp
=======

  # -- specifies additional volume mounts for the backend deployment
  additionalVolumeMounts: []
>>>>>>> 2afacaba

  # -- additional volume claims for the containers
  additionalVolumes: []

  # @url: https://cloud.google.com/blog/products/containers-kubernetes/kubernetes-best-practices-resource-requests-and-limits
  # -- Review the default resource limits as this should a conscious choice.
  resources:
    requests:
      cpu: 100m
      memory: 256Mi
      ephemeral-storage: "128Mi"
    limits:
      cpu: 500m
      memory: 256Mi
      ephemeral-storage: "1Gi"

# -- PostgreSQL chart configuration
postgresql:
  # -- Switch to enable or disable the PostgreSQL helm chart
  enabled: true
  fullnameOverride: ""
  nameOverride: ""
  auth:
    # -- Database name
    database: "ichub-postgres"
    # -- Database port number
    port: 5432
    # -- Secret containing the passwords for root usernames postgres and non-root usernames repl_user and ichub.
    existingSecret: "ichub-postgres-secret"
    # -- Password for the root username 'postgres' (will be stored in a secret if existingSecret is not provided)
    password: ""
    # -- Non-root username for ichub.
    ichubUser: "ichub"
    # -- Password for the non-root username 'ichub'. Secret-key 'ichub-password'.
    ichubPassword: ""
    # -- Determines whether or with what priority a secure SSL TCP/IP connection will be negotiated with the server. There are [six modes](https://www.postgresql.org/docs/current/libpq-connect.html#LIBPQ-CONNECT-SSLMODE)
    sslMode: "prefer"
  audit:
    pgAuditLog: "write, ddl"
    logLinePrefix: "%m %u %d "
  primary:
    # -- Extended PostgreSQL Primary configuration (increase of max_connections recommended - default is 100)
    extendedConfiguration: ""
    initdb:
      scriptsConfigMap: "{{ .Release.Name }}-cm-postgres"
    extraEnvVars:
      - name: "ICHUB_PASSWORD"
        valueFrom:
          secretKeyRef:
            name: "{{ .Values.auth.existingSecret }}"
            key: "ichub-password"
    persistence:
      # -- Enable persistent storage
      enabled: true
      # -- Size of persistent volume
      size: 10Gi
      # -- StorageClass name (use default if not specified)
      storageClass: ""

# -- pgAdmin4 configuration
pgadmin4:
  enabled: false
  env:
    email: pgadmin4@txtest.org
    password: tractusxpgadmin4
  persistentVolume:
    enabled: false
  ingress:
    enabled: false


# -- External database configuration (used when postgresql.enabled is false)
externalDatabase:
  # -- External PostgreSQL host
  host: ""
  # -- External PostgreSQL port
  port: 5432
  # -- External PostgreSQL database name
  database: "postgres"
  # -- External PostgreSQL username for ichub user
  ichubUser: "ichub"
  # -- External PostgreSQL password for ichub user
  ichubPassword: ""
  # -- Existing secret containing database password
  existingSecret: ""
  # -- Key in the existing secret that contains database password for ichub user
  existingIchubSecretKey: "ichub-password"
  # -- Determines whether or with what priority a secure SSL TCP/IP connection will be negotiated with the server. There are [six modes](https://www.postgresql.org/docs/current/libpq-connect.html#LIBPQ-CONNECT-SSLMODE)
  sslMode: "prefer"

# [node selector](https://kubernetes.io/docs/concepts/scheduling-eviction/assign-pod-node/#nodeselector) to constrain pods to nodes
nodeSelector: {}

# [tolerations](https://kubernetes.io/docs/concepts/scheduling-eviction/taint-and-toleration/) to configure preferred nodes
tolerations: []

# [affinity](https://kubernetes.io/docs/concepts/scheduling-eviction/assign-pod-node/#affinity-and-anti-affinity) to configure which nodes the pods can be scheduled on
affinity: {}

updateStrategy:
# -- Update strategy type,
# rolling update configuration parameters,
# [reference](https://kubernetes.io/docs/concepts/workloads/controllers/statefulset/#update-strategies).
  type: RollingUpdate
  rollingUpdate:
    maxSurge: 1
    maxUnavailable: 0

# -- Following Catena-X Helm Best Practices
# [reference](https://github.com/eclipse-tractusx/portal/blob/main/charts/portal/values.yaml#L1103).
startupProbe:
  failureThreshold: 30
  initialDelaySeconds: 10
  periodSeconds: 10
  successThreshold: 1
  timeoutSeconds: 1
livenessProbe:
  failureThreshold: 3
  initialDelaySeconds: 10
  periodSeconds: 10
  successThreshold: 1
  timeoutSeconds: 10
readinessProbe:
  failureThreshold: 3
  initialDelaySeconds: 10
  periodSeconds: 10
  successThreshold: 1
  timeoutSeconds: 1<|MERGE_RESOLUTION|>--- conflicted
+++ resolved
@@ -42,9 +42,8 @@
   service:
     # -- [Service type](https://kubernetes.io/docs/concepts/services-networking/service/#publishing-services-service-types) to expose the running application on a set of Pods as a network service
     type: ClusterIP
-<<<<<<< HEAD
-    port: 80
-    targetPort: 8000
+    portService: 8000
+    portContainer: 8000
   
   # -- Backend configuration, changes to these values will be reflected in the configuration.yml file.
   configuration:
@@ -57,11 +56,6 @@
     database:
       echo: true
   
-=======
-    portService: 8000
-    portContainer: 8000
-
->>>>>>> 2afacaba
   podAnnotations: {}
 
   podLabels: {}
@@ -134,7 +128,6 @@
     runAsUser: 10000
     # -- The owner for volumes and any files created within volumes will belong to this guid
     runAsGroup: 10001
-<<<<<<< HEAD
   
   # -- specifies volume mounts for the backend deployment
   volumeMounts:
@@ -146,11 +139,6 @@
       mountPath: /tmp/config/
     - name: tmp
       mountPath: /tmp
-=======
-
-  # -- specifies additional volume mounts for the backend deployment
-  additionalVolumeMounts: []
->>>>>>> 2afacaba
 
   # -- additional volume claims for the containers
   additionalVolumes: []
@@ -281,17 +269,11 @@
     runAsUser: 10000
     # -- The owner for volumes and any files created within volumes will belong to this guid
     runAsGroup: 10001
-<<<<<<< HEAD
   
   # -- specifies volume mounts for the frontend deployment
   volumeMounts:
     - name: tmp
       mountPath: /tmp
-=======
-
-  # -- specifies additional volume mounts for the backend deployment
-  additionalVolumeMounts: []
->>>>>>> 2afacaba
 
   # -- additional volume claims for the containers
   additionalVolumes: []
