# React + TypeScript + Vite

This template provides a minimal setup to get React working in Vite with HMR and some ESLint rules.

Currently, two official plugins are available:

- [@vitejs/plugin-react](https://github.com/vitejs/vite-plugin-react/blob/main/packages/plugin-react/README.md) uses [Babel](https://babeljs.io/) for Fast Refresh
- [@vitejs/plugin-react-swc](https://github.com/vitejs/vite-plugin-react-swc) uses [SWC](https://swc.rs/) for Fast Refresh

## Expanding the ESLint configuration

If you are developing a production application, we recommend updating the configuration to enable type aware lint rules:

- Configure the top-level `parserOptions` property like this:

<<<<<<< HEAD
```js
export default tseslint.config({
  languageOptions: {
    // other options...
    parserOptions: {
      project: ['./tsconfig.node.json', './tsconfig.app.json'],
      tsconfigRootDir: import.meta.dirname,
    },
  },
})
```

- Replace `tseslint.configs.recommended` to `tseslint.configs.recommendedTypeChecked` or `tseslint.configs.strictTypeChecked`
- Optionally add `...tseslint.configs.stylisticTypeChecked`
- Install [eslint-plugin-react](https://github.com/jsx-eslint/eslint-plugin-react) and update the config:

```js
// eslint.config.js
import react from 'eslint-plugin-react'

export default tseslint.config({
  // Set the react version
  settings: { react: { version: '18.3' } },
  plugins: {
    // Add the react plugin
    react,
  },
  rules: {
    // other rules...
    // Enable its recommended rules
    ...react.configs.recommended.rules,
    ...react.configs['jsx-runtime'].rules,
  },
})
```
=======
## Industry Core Hub Frontend

## UX & UI Draft

![ui-draft](./docs/media/ux-ui-design.svg)
>>>>>>> 24ca3038
<|MERGE_RESOLUTION|>--- conflicted
+++ resolved
@@ -1,3 +1,5 @@
+## Industry Core Hub Frontend
+
 # React + TypeScript + Vite
 
 This template provides a minimal setup to get React working in Vite with HMR and some ESLint rules.
@@ -13,8 +15,6 @@
 
 - Configure the top-level `parserOptions` property like this:
 
-<<<<<<< HEAD
-```js
 export default tseslint.config({
   languageOptions: {
     // other options...
@@ -49,10 +49,8 @@
   },
 })
 ```
-=======
-## Industry Core Hub Frontend
+
 
 ## UX & UI Draft
 
 ![ui-draft](./docs/media/ux-ui-design.svg)
->>>>>>> 24ca3038
