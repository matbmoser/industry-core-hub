#################################################################################
# Eclipse Tractus-X - Industry Core Hub Backend
#
# Copyright (c) 2025 DRÄXLMAIER Group
# (represented by Lisa Dräxlmaier GmbH)
# Copyright (c) 2025 Contributors to the Eclipse Foundation
#
# See the NOTICE file(s) distributed with this work for additional
# information regarding copyright ownership.
#
# This program and the accompanying materials are made available under the
# terms of the Apache License, Version 2.0 which is available at
# https://www.apache.org/licenses/LICENSE-2.0.
#
# Unless required by applicable law or agreed to in writing, software
# distributed under the License is distributed on an "AS IS" BASIS
# WITHOUT WARRANTIES OR CONDITIONS OF ANY KIND,
# either express or implied. See the
# License for the specific language govern in permissions and limitations
# under the License.
#
# SPDX-License-Identifier: Apache-2.0
#################################################################################

from typing import List, Optional

from models.services.partner_management import BusinessPartnerCreate, BusinessPartnerRead, DataExchangeAgreementRead
from models.metadata_database.models import BusinessPartner, DataExchangeAgreement
from managers.metadata_database.manager import RepositoryManagerFactory

class PartnerManagementService():
    """
    Service class for managing partners and exchange agreements.
    """

    def create_business_partner(self, partner_create: BusinessPartnerCreate) -> BusinessPartnerRead:
        """
        Create a new partner in the system.
        """
        with RepositoryManagerFactory.create() as repo:
            
            # First create the business partner entity
            db_partner = repo.business_partner_repository.create(BusinessPartner(
                name=partner_create.name,
                bpnl=partner_create.bpnl
            ))

            # Needed to get the generated ID from the database into the entity
            repo.commit()
            repo.refresh(db_partner)

            # Always create a default data exchange agreement for the partner
            # (TODO: to be replaced by an explicit API call in a later version)
            repo.data_exchange_agreement_repository.create(
                DataExchangeAgreement(
                    business_partner_id=db_partner.id,
                    name='Default'
                ))
            
            return BusinessPartnerRead(name=db_partner.name, bpnl=db_partner.bpnl)

    def get_business_partner(self, partner_number: str) -> Optional[BusinessPartnerRead]:
        """
        Retrieve a partner by its ID.
        """
        
<<<<<<< HEAD
        with RepositoryManagerFactory.create() as repo:
            db_partner = repo.business_partner_repository.get_by_name(partner_name)
=======
        with self.repositories as repo:
            db_partner = repo.business_partner_repository.get_by_bpnl(partner_number)
>>>>>>> 48aceb8b
            return BusinessPartnerRead(name=db_partner.name, bpnl=db_partner.bpnl) if db_partner else None


    def delete_business_partner(self, partner_name: str) -> bool:
        """
        Delete a partner from the system.
        """
        # Logic to delete a partner
        pass

    def list_business_partners(self) -> List[BusinessPartnerRead]:
        """
        List all partners in the system.
        """
        with RepositoryManagerFactory.create() as repo:
            db_partners = repo.business_partner_repository.find_all()
            return [BusinessPartnerRead(name=bp.name, bpnl=bp.bpnl) for bp in db_partners]
        
    def get_data_exchange_agreements(self, partner_number: str) -> List[DataExchangeAgreementRead]:
        """
        List all data exchange agreements for a given partner.
        """
<<<<<<< HEAD
        with RepositoryManagerFactory.create() as repo:
            db_partner = repo.business_partner_repository.get_by_name(partner_name)
=======
        with self.repositories as repo:
            db_partner = repo.business_partner_repository.get_by_bpnl(partner_number)
>>>>>>> 48aceb8b
            if not db_partner:
                return []
            
            db_agreements = repo.data_exchange_agreement_repository.get_by_business_partner_id(db_partner.id)
            return [DataExchangeAgreementRead(
                businessPartner=BusinessPartnerRead(name=db_partner.name, bpnl=db_partner.bpnl),
                name=agreement.name) for agreement in db_agreements]<|MERGE_RESOLUTION|>--- conflicted
+++ resolved
@@ -64,13 +64,8 @@
         Retrieve a partner by its ID.
         """
         
-<<<<<<< HEAD
         with RepositoryManagerFactory.create() as repo:
-            db_partner = repo.business_partner_repository.get_by_name(partner_name)
-=======
-        with self.repositories as repo:
             db_partner = repo.business_partner_repository.get_by_bpnl(partner_number)
->>>>>>> 48aceb8b
             return BusinessPartnerRead(name=db_partner.name, bpnl=db_partner.bpnl) if db_partner else None
 
 
@@ -93,13 +88,8 @@
         """
         List all data exchange agreements for a given partner.
         """
-<<<<<<< HEAD
         with RepositoryManagerFactory.create() as repo:
-            db_partner = repo.business_partner_repository.get_by_name(partner_name)
-=======
-        with self.repositories as repo:
             db_partner = repo.business_partner_repository.get_by_bpnl(partner_number)
->>>>>>> 48aceb8b
             if not db_partner:
                 return []
             
