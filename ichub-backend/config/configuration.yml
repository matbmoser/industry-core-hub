#################################################################################
# Eclipse Tractus-X - Industry Core Hub Backend
#
# Copyright (c) 2025 Contributors to the Eclipse Foundation
#
# See the NOTICE file(s) distributed with this work for additional
# information regarding copyright ownership.
#
# This program and the accompanying materials are made available under the
# terms of the Apache License, Version 2.0 which is available at
# https://www.apache.org/licenses/LICENSE-2.0.
#
# Unless required by applicable law or agreed to in writing, software
# distributed under the License is distributed on an "AS IS" BASIS
# WITHOUT WARRANTIES OR CONDITIONS OF ANY KIND,
# either express or implied. See the
# License for the specific language govern in permissions and limitations
# under the License.
#
# SPDX-License-Identifier: Apache-2.0
#################################################################################

authorization:
  enabled: true
  apiKey: 
    key: "X-Api-Key"
    value: <<example>>
database:
<<<<<<< HEAD
  connection_string: "postgresql://user:password@localhost:5432/mydatabase"
=======
  connection_string: "postgresql://user:$DATABASE_PASSWORD@localhost:5432/mydatabase"
>>>>>>> d6db8694
  echo: true<|MERGE_RESOLUTION|>--- conflicted
+++ resolved
@@ -26,9 +26,5 @@
     key: "X-Api-Key"
     value: <<example>>
 database:
-<<<<<<< HEAD
-  connection_string: "postgresql://user:password@localhost:5432/mydatabase"
-=======
   connection_string: "postgresql://user:$DATABASE_PASSWORD@localhost:5432/mydatabase"
->>>>>>> d6db8694
   echo: true